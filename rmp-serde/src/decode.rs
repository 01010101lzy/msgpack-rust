--- conflicted
+++ resolved
@@ -465,27 +465,21 @@
         }
     }
 
-    fn deserialize_newtype_struct<V>(&mut self, _name: &'static str, mut visitor: V) -> Result<V::Value>
+    fn deserialize_newtype_struct<V>(&mut self, _name: &'static str, mut visitor: V) -> Result<V::Value, Error>
         where V: serde::de::Visitor {
 
-        let len = try!(read_array_size(&mut self.rd));
+        let len = try!(rmp::decode::read_array_len(&mut self.rd));
 
         match len {
-            1 => depth_count!(self.depth, visitor.visit_newtype_struct(self)),
+            1 => stack_protector!(self.depth, visitor.visit_newtype_struct(self)),
             n => Err(Error::LengthMismatch(n as u32)),
         }
     }
 
     forward_to_deserialize! {
-<<<<<<< HEAD
-        bool char str string bytes unit unit_struct newtype_struct seq seq_fixed_size map
+        bool char str string bytes unit unit_struct seq seq_fixed_size map
         tuple_struct struct struct_field tuple
         ignored_any
-=======
-        bool usize u8 u16 u32 u64 isize i8 i16 i32 i64 f32 f64 char str string unit seq
-        seq_fixed_size bytes map tuple_struct unit_struct struct struct_field
-        tuple ignored_any
->>>>>>> eea556a2
     }
 }
 
@@ -630,15 +624,8 @@
     fn visit_newtype<T>(&mut self) -> Result<T, Error>
         where T: serde::de::Deserialize
     {
-<<<<<<< HEAD
         try!(rmp::decode::read_array_len(self.de.get_mut()));
         T::deserialize(self.de)
-=======
-        // In this very specific place there is an extra array wrapping
-        try!(read_array_size(&mut self.de.rd));
-
-        serde::de::Deserialize::deserialize(self.de)
->>>>>>> eea556a2
     }
 
     fn visit_struct<V>(&mut self, fields: &'static [&'static str], visitor: V) -> Result<V::Value, Error>
